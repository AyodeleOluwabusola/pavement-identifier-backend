--- conflicted
+++ resolved
@@ -6,9 +6,9 @@
     DEBUG: bool = False
     DATABASE_URL: str = ''
     RABBITMQ_URL: str = 'amqp://guest:guest@localhost:5672/'
-    QUEUE_NAME: str = 'pavement_identifier_queue01'
-    EXCHANGE_NAME: str = 'pavement_identifier_queue01'
-    ROUTING_KEY: str = 'pavement_identifier_queue01'
+    QUEUE_NAME: str = 'pavement_identifier_queue'
+    EXCHANGE_NAME: str = 'pavement_identifier_exchange'
+    ROUTING_KEY: str = 'pavement_identifier_key'
     RABBITMQ_HOST: str = 'localhost'
     RABBITMQ_PORT: int = 5672
     RABBITMQ_USER: str = 'guest'
@@ -17,7 +17,11 @@
     MODEL_URI_TENSORFLOW: str = 'runs:/5540bb07536845eeab2e06fab951f1fb/model'
     MODEL_URI_PYTORCH: str = 'runs:/b76e4133aee04487acedf5708b66d7af/model'
 
-<<<<<<< HEAD
+    MLFLOW_TRACKING_URI: str = 'http://52.42.208.9:5000/'
+    CONFIDENCE_THRESHOLD: float = 0.70
+    EXCEL_RESULTS_PATH: str = '/Users/ayodele/Documents/data/image_processing_results.xlsx'
+    BATCH_PROCESSING_STARTUP_DIRECTORY: str = '/Users/ayodele/Documents/data/test'  # Empty string means no startup processing
+    CATEGORIZED_IMAGES_DIR: str='/Users/ayodele/Documents/data'
     RESULTS_DIR: str = 'results'  # Default directory for results
     EXCEL_RESULTS_PATH: str = '/Users/oyewolz/Downloads/image_processing_results_1.xlsx'
     # Empty string means no startup processing
@@ -26,16 +30,8 @@
     ORGANIZED_IMAGES_INTO_FOLDERS: bool=True
     RABBITMQ_NUM_PRODUCERS: int = 10
     RABBITMQ_NUM_CONSUMERS: int = 7
-=======
-    MLFLOW_TRACKING_URI: str = 'http://52.42.208.9:5000/'
-    CONFIDENCE_THRESHOLD: float = 0.70
-    EXCEL_RESULTS_PATH: str = '/Users/ayodele/Documents/data/image_processing_results.xlsx'
-    BATCH_PROCESSING_STARTUP_DIRECTORY: str = '/Users/ayodele/Documents/data/test'  # Empty string means no startup processing
-    CATEGORIZED_IMAGES_DIR: str='/Users/ayodele/Documents/data'
-    ORGANIZED_IMAGES_INTO_FOLDERS: bool=True
     RABBITMQ_NUM_PRODUCERS: int = 5
     RABBITMQ_NUM_CONSUMERS: int = 12
->>>>>>> e058af32
     LOG_FILE: str = 'logs/pavement_identifier.log'
     LOG_LEVEL: str = 'INFO'
     FRAMEWORK_IN_USE: str = 'tensorflow'
