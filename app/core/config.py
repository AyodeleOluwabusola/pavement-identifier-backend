--- conflicted
+++ resolved
@@ -8,7 +8,11 @@
     RABBITMQ_URL: str = 'amqp://guest:guest@localhost:5672/'
     QUEUE_NAME: str = 'pavement_identifier6'
     RABBITMQ_HOST: str = 'localhost'
-<<<<<<< HEAD
+    RABBITMQ_PORT: int = 5672
+    RABBITMQ_USER: str = 'guest'
+    RABBITMQ_PASSWORD: str = 'guest'
+    RABBITMQ_VHOST: str = '/'
+
     RESULTS_DIR: str = 'results'  # Default directory for results
     EXCEL_RESULTS_PATH: str = '/Users/ayodele/Documents/data/image_processing_results.xlsx'
     BATCH_PROCESSING_STARTUP_DIRECTORY: str = '/Users/ayodele/Documents/data/unlabeled_data'  # Empty string means no startup processing
@@ -16,12 +20,6 @@
     ORGANIZED_IMAGES_INTO_FOLDERS: bool=True
     LOG_FILE: str = 'logs/pavement_identifier.log'
     LOG_LEVEL: str = 'INFO'
-=======
-    RABBITMQ_PORT: int = 5672
-    RABBITMQ_USER: str = 'guest'
-    RABBITMQ_PASSWORD: str = 'guest'
-    RABBITMQ_VHOST: str = '/'
->>>>>>> a1c52a77
 
     # Add AWS credentials settings
     AWS_ACCESS_KEY_ID: str = ''
